--- conflicted
+++ resolved
@@ -63,13 +63,7 @@
         return "base"
 
     @abstractmethod
-<<<<<<< HEAD
     async def execute_request(self, request: CodeAPIRequest) -> CodeExecutionResponse:
-=======
-    async def execute_request(
-        self, request: CodeAPIRequest
-    ) -> CodeExecutionResponse:
->>>>>>> e4642eba
         """Execute a single request."""
         pass
 
@@ -102,14 +96,10 @@
         """
         # Initialize trackers
         queue_of_requests_to_retry: asyncio.Queue[CodeExecutionRequest] = asyncio.Queue()
-        # status_tracker = CodeExecutionStatusTracker()
+        status_tracker = CodeExecutionStatusTracker()
 
         # Get rate limits
-<<<<<<< HEAD
         status_tracker.max_requests_per_minute = self.manual_max_requests_per_minute
-=======
-        # status_tracker.max_requests_per_minute = self.max_requests_per_minute
->>>>>>> e4642eba
 
         # Resume if a response file exists
         completed_request_ids = self.validate_existing_response_file(response_file)
@@ -119,13 +109,11 @@
         # status_tracker.total_requests = self.total_requests
         # status_tracker.start_tracker(self._tracker_console)
 
-        tasks_started = 0   
         # Use higher connector limit for better throughput
         async with aiofiles.open(generic_request_filepath) as file:
             pending_requests = []
 
             async for line in file:
-
                 generic_request = CodeExecutionRequest.model_validate_json(line)
 
                 if generic_request.original_row_idx in completed_request_ids:
@@ -141,7 +129,7 @@
                 print(f"Processing request {request.task_id}")
 
                 # while not status_tracker.has_capacity():
-                    # await asyncio.sleep(0.1)
+                # await asyncio.sleep(0.1)
 
                 # status_tracker.consume_capacity()
 
@@ -181,7 +169,7 @@
 
                     # Wait for capacity if needed
                     # while not status_tracker.has_capacity():
-                        # await asyncio.sleep(0.1)
+                    # await asyncio.sleep(0.1)
 
                     # Consume capacity before making request
                     # status_tracker.consume_capacity()
@@ -207,7 +195,7 @@
         # logger.info(f"Status tracker: {status_tracker}")
 
         # if status_tracker.num_tasks_failed > 0:
-            # logger.warning(f"{status_tracker.num_tasks_failed} / {status_tracker.num_tasks_started} requests failed. Errors logged to {response_file}.")
+        # logger.warning(f"{status_tracker.num_tasks_failed} / {status_tracker.num_tasks_started} requests failed. Errors logged to {response_file}.")
 
     async def handle_single_request_with_retries(
         self,
@@ -216,15 +204,21 @@
         response_file: str,
         # status_tracker: CodeExecutionStatusTracker,
     ) -> None:
-        """Common wrapper for handling a single request with error handling and retries."""
+        """Common wrapper for handling a single request with error handling and retries.
+
+        This method implements the common try/except logic and retry mechanism,
+        while delegating the actual API call to call_single_request.
+
+        Args:
+            request: The request to process
+            session: Async HTTP session
+            retry_queue: Queue for failed requests
+            response_file: Path where the response data will be saved
+            status_tracker: Tracks request status
+        """
         try:
-<<<<<<< HEAD
             generic_response = await self.execute_request(request)
 
-=======
-            # Execute the request in a separate process, without passing status_tracker
-            generic_response = await self.execute_request(request)
->>>>>>> e4642eba
             # Allows us to retry on responses that don't match the response format
             generic_response = self.code_formatter.response_to_response_format(generic_response)
 
@@ -248,7 +242,7 @@
                 )
                 retry_queue.put_nowait(request)
             else:
-                logger.error(  
+                logger.error(
                     f"Request {request.task_id} failed permanently after exhausting all {self.config.max_retries} retry attempts. "
                     f"Errors: {[str(e) for e in request.result]}"
                 )
@@ -263,7 +257,7 @@
                             response_stderr=None,
                         )
                     ],
-                    code_api_request=request, 
+                    code_api_request=request,
                 )
                 await self.append_generic_response(generic_response, response_file)
                 # status_tracker.num_tasks_in_progress -= 1
@@ -583,7 +577,6 @@
         return self._load_from_dataset_file(dataset_file)
 
     def _load_from_dataset_file(self, dataset_file: str) -> "Dataset":
-
         from datasets import Dataset
 
         print(f"Loading dataset from {dataset_file}")
