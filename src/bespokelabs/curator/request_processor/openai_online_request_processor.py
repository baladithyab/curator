--- conflicted
+++ resolved
@@ -3,8 +3,7 @@
 import logging
 import os
 import re
-import resource
-from typing import Optional, Any
+from typing import Optional, Any, TypeVar
 
 import aiohttp
 import requests
@@ -20,12 +19,8 @@
 from bespokelabs.curator.request_processor.generic_request import GenericRequest
 from bespokelabs.curator.request_processor.generic_response import TokenUsage, GenericResponse
 
-<<<<<<< HEAD
 T = TypeVar("T")
 logger = logger = logging.getLogger(__name__)
-=======
-logger = logging.getLogger(__name__)
->>>>>>> 83280966
 
 
 def get_token_encoding_name(model_name: str) -> str:
@@ -266,275 +261,11 @@
         Returns:
             GenericResponse: The response from OpenAI
         """
-<<<<<<< HEAD
-        output_dataset = self.attempt_loading_cached_dataset(working_dir, parse_func_hash)
-        if output_dataset is not None:
-            return output_dataset
-
-        generic_request_files = self.create_request_files(dataset, working_dir, prompt_formatter)
-        generic_responses_files = [
-            f"{working_dir}/responses_{i}.jsonl" for i in range(len(generic_request_files))
-        ]
-
-        rate_limits = self.get_rate_limits()
-        rpm = rate_limits["max_requests_per_minute"]
-        tpm = rate_limits["max_tokens_per_minute"]
-
-        token_encoding_name = get_token_encoding_name(prompt_formatter.model_name)
-
-        # NOTE(Ryan): If you wanted to do this on batches, you could run a for loop here about request_files. Although I don't recommend it because you are waiting for straggler requests to finish for each batch.
-        # NOTE(Ryan): And if you wanted to do batches in parallel, you would have to divide rpm and tpm by the number of parallel batches.
-        # TODO(Ryan): Can we abstract retries from process_api_requests_from_file so you can use it even if you use liteLLM.
-        for generic_request_file, generic_responses_file in zip(
-            generic_request_files, generic_responses_files
-        ):
-            run_in_event_loop(
-                self.process_generic_requests_from_file(
-                    generic_request_filepath=generic_request_file,
-                    save_filepath=generic_responses_file,
-                    request_url=self.url,
-                    max_requests_per_minute=rpm,
-                    max_tokens_per_minute=tpm,
-                    token_encoding_name=token_encoding_name,
-                    max_attempts=5,
-                    resume=True,  # detects existing jobs and resume from there
-                )
-            )
-
-        return self.create_dataset_files(working_dir, parse_func_hash, prompt_formatter)
-
-    async def process_generic_requests_from_file(
-        self,
-        generic_request_filepath: str,
-        save_filepath: str,
-        request_url: str,
-        max_requests_per_minute: float,
-        max_tokens_per_minute: float,
-        token_encoding_name: str,
-        max_attempts: int,
-        resume: bool,
-        resume_no_retry: bool = False,
-    ) -> None:
-        """Processes API requests in parallel, throttling to stay under rate limits."""
-        # constants
-        seconds_to_pause_after_rate_limit_error = 15
-        seconds_to_sleep_each_loop = (
-            0.001  # 1 ms limits max throughput to 1,000 requests per second
-        )
-
-        # infer API endpoint and construct request header
-=======
->>>>>>> 83280966
         api_endpoint = api_endpoint_from_url(self.url)
         request_header = {"Authorization": f"Bearer {self.api_key}"}
         if "/deployments" in self.url:  # Azure deployment
             request_header = {"api-key": f"{self.api_key}"}
 
-<<<<<<< HEAD
-        # initialize trackers
-        queue_of_requests_to_retry: asyncio.Queue[APIRequest] = asyncio.Queue()
-        task_id_generator = task_id_generator_function()  # generates integer IDs of 0, 1, 2, ...
-        status_tracker = StatusTracker()  # single instance to track a collection of variables
-        next_request = None  # variable to hold the next request to call
-
-        # initialize available capacity counts
-        available_request_capacity = max_requests_per_minute
-        available_token_capacity = max_tokens_per_minute
-        last_update_time = time.time()
-
-        # initialize flags
-        file_not_finished = True  # after file is empty, we'll skip reading it
-        logger.debug("Initialization complete.")
-
-        completed_request_ids: Set[int] = set()
-        temp_filepath = f"{save_filepath}.temp"
-        if os.path.exists(save_filepath):
-            if resume:
-                # save all successfully completed requests to a temporary file, then overwrite the original file with the temporary file
-                logger.debug(f"Resuming progress from existing file: {save_filepath}")
-                logger.debug(
-                    f"Removing all failed requests from {save_filepath} so they can be retried"
-                )
-                num_previously_failed_requests = 0
-                with open(save_filepath, "r") as input_file, open(
-                    temp_filepath, "w"
-                ) as output_file:
-                    for line in input_file:
-                        response = GenericResponse.model_validate_json(line)
-                        if response.response_errors:
-                            # this means that the request failed and we have a list of errors
-                            logger.debug(
-                                f"Request {response.generic_request.original_row_idx} previously failed due to errors: {response.response_errors}, removing from output and will retry"
-                            )
-                            num_previously_failed_requests += 1
-                        else:
-                            completed_request_ids.add(response.generic_request.original_row_idx)
-                            output_file.write(line)
-                logger.info(
-                    f"Found {len(completed_request_ids)} completed requests and {num_previously_failed_requests} previously failed requests"
-                )
-                logger.info("Failed requests and remaining requests will now be processed.")
-                os.replace(temp_filepath, save_filepath)
-            elif resume_no_retry:
-                logger.warning(
-                    f"Resuming progress from existing file: {save_filepath}, without retrying failed requests"
-                )
-                num_previously_failed_requests = 0
-                with open(save_filepath, "r") as input_file, open(
-                    temp_filepath, "w"
-                ) as output_file:
-                    for line in tqdm(input_file, desc="Processing existing requests"):
-                        data = json.loads(line)
-                        if isinstance(data[1], list):
-                            # this means that the request failed and we have a list of errors
-                            logger.debug(
-                                f"Request {data[2].get('request_idx')} previously "
-                                "failed due to errors: {data[1]}, will NOT retry."
-                            )
-                            num_previously_failed_requests += 1
-                        completed_request_ids.add(data[2].get("request_idx"))
-                logger.info(
-                    f"Found {len(completed_request_ids)} total requests and {num_previously_failed_requests} previously failed requests"
-                )
-                logger.info("Remaining requests will now be processed.")
-            else:
-                user_input = input(
-                    f"File {save_filepath} already exists.\nTo resume if there are remaining requests without responses, run with --resume flag.\nOverwrite? (Y/n): "
-                )
-                if user_input.lower() != "y" and user_input.lower() != "":
-                    logger.info("Aborting operation.")
-                    return
-
-        # initialize file reading
-        with open(generic_request_filepath) as file:
-            # `requests` will provide requests one at a time
-            generic_requests = file.__iter__()
-            logger.debug("File opened. Entering main loop")
-
-            # Count total number of requests
-            total_requests = sum(1 for _ in open(generic_request_filepath))
-            if total_requests == len(completed_request_ids):
-                logger.debug("All requests have already been completed so will just reuse cache.")
-                return
-
-            # Create progress bar
-            pbar = tqdm(
-                total=total_requests,
-                desc="Processing parallel requests to OpenAI",
-            )
-
-            connector = aiohttp.TCPConnector(limit=int(10 * max_requests_per_minute))
-            async with aiohttp.ClientSession(
-                connector=connector
-            ) as session:  # Initialize ClientSession here
-                while True:
-                    # get next request (if one is not already waiting for capacity)
-                    if next_request is None:
-                        if not queue_of_requests_to_retry.empty():
-                            next_request = queue_of_requests_to_retry.get_nowait()
-                            logger.debug(f"Retrying request {next_request.task_id}: {next_request}")
-                        elif file_not_finished:
-                            try:
-                                # get new generic request
-                                generic_request_json = json.loads(next(generic_requests))
-                                generic_request = GenericRequest.model_validate(
-                                    generic_request_json
-                                )
-                                request_idx = generic_request.original_row_idx
-
-                                # Skip requests we already have responses for
-                                if resume and request_idx in completed_request_ids:
-                                    logger.debug(
-                                        f"Skipping already completed request {request_idx}"
-                                    )
-                                    status_tracker.num_tasks_already_completed += 1
-                                    continue
-
-                                # Create API-specific request
-                                api_specific_request_json = self.create_api_specific_request(
-                                    generic_request
-                                )
-                                next_request = APIRequest(
-                                    task_id=next(task_id_generator),
-                                    api_specific_request_json=api_specific_request_json,
-                                    generic_request=generic_request,
-                                    token_consumption=num_tokens_consumed_from_request(
-                                        api_specific_request_json,
-                                        api_endpoint,
-                                        token_encoding_name,
-                                    ),
-                                    attempts_left=max_attempts,
-                                )
-                                status_tracker.num_tasks_started += 1
-                                status_tracker.num_tasks_in_progress += 1
-                                logger.debug(
-                                    f"Reading request {next_request.task_id}: {next_request}"
-                                )
-                            except StopIteration:
-                                # if file runs out, set flag to stop reading it
-                                logger.debug("Read file exhausted")
-                                file_not_finished = False
-
-                    # update available capacity
-                    current_time = time.time()
-                    seconds_since_update = current_time - last_update_time
-                    available_request_capacity = min(
-                        available_request_capacity
-                        + max_requests_per_minute * seconds_since_update / 60.0,
-                        max_requests_per_minute,
-                    )
-                    available_token_capacity = min(
-                        available_token_capacity
-                        + max_tokens_per_minute * seconds_since_update / 60.0,
-                        max_tokens_per_minute,
-                    )
-                    last_update_time = current_time
-
-                    # if enough capacity available, call API
-                    if next_request:
-                        next_request_tokens = next_request.token_consumption
-                        if (
-                            available_request_capacity >= 1
-                            and available_token_capacity >= next_request_tokens
-                        ):
-                            # update counters
-                            available_request_capacity -= 1
-                            available_token_capacity -= next_request_tokens
-                            next_request.attempts_left -= 1
-
-                            # call API
-                            asyncio.create_task(
-                                next_request.call_api(
-                                    session=session,
-                                    request_url=request_url,
-                                    request_header=request_header,
-                                    retry_queue=queue_of_requests_to_retry,
-                                    save_filepath=save_filepath,
-                                    status_tracker=status_tracker,
-                                ),
-                            )
-                            next_request = None  # reset next_request to empty
-                        else:
-                            logger.debug(
-                                f"Not Enough Capacity: Request tokens: {next_request_tokens}, Available request capacity: {available_request_capacity}, Available token capacity: {available_token_capacity}"
-                            )
-
-                    # Update progress bar when a task is completed
-                    total_completed = (
-                        status_tracker.num_tasks_succeeded
-                        + status_tracker.num_tasks_failed
-                        + status_tracker.num_tasks_already_completed
-                    )
-                    if total_completed > pbar.n:
-                        pbar.update(total_completed - pbar.n)
-
-                    # if all tasks are finished, break
-                    if status_tracker.num_tasks_in_progress == 0:
-                        break
-
-                    # main loop sleeps briefly so concurrent tasks can run
-                    await asyncio.sleep(seconds_to_sleep_each_loop)
-=======
         async with session.post(
             self.url,
             headers=request_header,
@@ -542,7 +273,6 @@
             timeout=60.0,
         ) as response_obj:
             response = await response_obj.json()
->>>>>>> 83280966
 
             if "error" in response:
                 status_tracker.num_api_errors += 1
