import asyncio
import json
import logging
import os
from typing import Callable, Dict, Optional, TypeVar

import aiofiles
from openai import AsyncOpenAI
from tqdm import tqdm

from bespokelabs.curator.dataset import Dataset
from bespokelabs.curator.prompter.prompt_formatter import PromptFormatter
from bespokelabs.curator.request_processor.base_request_processor import (
    BaseRequestProcessor,
    GenericRequest,
    GenericResponse,
)
from bespokelabs.curator.request_processor.event_loop import get_or_create_event_loop

T = TypeVar("T")
logger = logging.getLogger(__name__)


class OpenAIBatchRequestProcessor(BaseRequestProcessor):
    def __init__(
        self,
        batch_size: int = 1000,
        model: str = "gpt-4o-mini",
        check_interval: int = 10,
        api_key: str = os.getenv("OPENAI_API_KEY"),
        url: str = "https://api.openai.com/v1/chat/completions",
    ):
        super().__init__(batch_size)
        self.url: str = url
        self.api_key: str = api_key
        self.check_interval: int = check_interval

    def get_rate_limits(self) -> dict:
        """
        Function to get rate limits for a given annotator. Not available via response headers, so
        the following is based on tier 5 limits on Nov 6th, 2024.

        These rate limits vary per model
        and are determined by your organization's usage tier. View the following:
        https://platform.openai.com/docs/guides/rate-limits/usage-tiers
        https://platform.openai.com/settings/organization/limits

        Args:
            model (str): The model for which to get the rate limits.
            request_url (str): The request URL for which to get the rate limits.

        Returns:
            tuple[int, int]: A tuple containing the maximum number of requests and tokens per minute.
        """
        model_tpd = {
            "gpt-3.5-turbo": 5_000_000_000,
            "gpt-3.5-turbo-0125": 5_000_000_000,
            "gpt-3.5-turbo-1106": 5_000_000_000,
            "gpt-3.5-turbo-16k": 5_000_000_000,
            "gpt-3.5-turbo-instruct": 200_000,
            "gpt-3.5-turbo-instruct-0914": 200_000,
            "gpt-4": 150_000_000,
            "gpt-4-0613": 150_000_000,
            "gpt-4-turbo": 300_000_000,
            "gpt-4o": 10_000_000_000,
            "gpt-4o-mini": 15_000_000_000,
        }

        if self.model not in model_tpd:
            tpd = 1_000_000_000
        else:
            tpd = model_tpd[self.model]

        logger.info(
            f"Automatically set max_tokens_per_day to {tpd}, model: {self.model} "
        )

        rate_limits = {"max_tokens_per_day": tpd}

        return rate_limits

    def create_api_specific_request(
        self, generic_request: GenericRequest
    ) -> dict:
        """
        Creates a API-specific request body from a generic request body.

        Using the api_parallel_processor, we can store whatever we want in the metadata. We will store both the row and the index.
        This is so we can later construct the new dataset row.

        Returns:
            dict: API specific request body
        """
        # NOTE(Ryan): We can have a shared place that creates the body (since it is the same for both online and batch).
        if generic_request.response_format:
            body = {
                "model": generic_request.model,
                "messages": generic_request.messages,
                "response_format": {
                    "type": "json_schema",
                    "json_schema": {
                        # TODO(ryan): not sure if this should be something else.
                        # TODO(ryan): also not sure if we should use strict: True
                        "name": "output_schema",
                        "schema": generic_request.response_format.model_json_schema(),
                    },
                },
            }
        else:
            body = {
                "model": generic_request.model,
                "messages": generic_request.messages,
            }

        request = {
            "custom_id": str(generic_request.row_idx),
            "method": "POST",
            "url": "/v1/chat/completions",
            "body": body,
        }

        return request

    def get_generic_response(
        self,
        response: Dict,
        prompt_formatter: PromptFormatter,
        dataset: Dataset,
    ) -> GenericResponse:
        """
        Parses a API-specific response into a generic response body.
        Does error handling on the response.
        If there is an error, return None.

        IMPORTANT: In the generic response body you need to provide either the original dataset row OR the index of the row in the original dataset.

        Args:
            response: API-specific response

        Returns:
            dict: Generic response body with an extra field "metadata" which contains the original dataset row or the index of the row in the original dataset
        """
        request_id = response["id"]
        status_code = response["response"]["status_code"]

        # TODO(Ryan): Add error handling. This should handle error files from BatchAPI.
        if status_code != 200:
            logger.warning(
                f"Request {request_id} failed with status code {status_code}"
            )
            return None

        # NOTE(Ryan): can we actually parse the response into a an OpenAI ChatCompletions object? Easier to access fields?
        # TODO(Ryan): if you add token tokens to generic response, we can parse that here too, similar to my comment above we can do that in the shared place.
        content = response["response"]["body"]["choices"][0]["message"][
            "content"
        ]
        row_idx = int(response["custom_id"])

        if prompt_formatter.response_format:
            content = json.loads(content)

        # NOTE(Ryan): So dicts that have objects that are not JSON serializable will be converted to strings.

        if dataset is None:
            dataset_row = dict()
        else:
            dataset_row = dataset[row_idx]

        return GenericResponse(
            response=content,
            row_idx=row_idx,
            row=dataset_row,
            raw_response=response,
        )

    async def asubmit_batch(self, batch_file: str) -> dict:
        async with aiofiles.open(batch_file, "rb") as file:
            file_content = await file.read()
            batch_file_upload = await self.async_client.files.create(
                file=file_content, purpose="batch"
            )

        logger.info(f"File uploaded: {batch_file_upload}")

        batch_object = await self.async_client.batches.create(
            input_file_id=batch_file_upload.id,
            endpoint="/v1/chat/completions",
            completion_window="24h",
            metadata={
                "request_file_name": batch_file
            },  # for easily mapping back later, NOTE(Ryan): can convert to the int or UUID later
        )
        logger.info(
            f"Batch request submitted, received batch object: {batch_object}"
        )

        return batch_object

    def run(
        self,
        dataset: Optional[Dataset],
        working_dir: str,
        prompt_formatter: PromptFormatter,
    ) -> Dataset:
        """
        Uses the API to completing the specific map by calling the LLM.

        Args:
            dataset (Dataset): Dataset that is being mapped over
            working_dir (str): Working directory to save files (requests.jsonl, responses.jsonl, dataset.arrow)

        Returns:
            Dataset: Completed dataset
        """
        requests_files = self.create_request_files(
            dataset, working_dir, prompt_formatter
        )
        batch_objects_file = f"{working_dir}/batch_objects.jsonl"

        # TODO(Ryan): we should have an easy way to cancel all batches in batch_objects.jsonl if the user realized they made a mistake
        if os.path.exists(batch_objects_file):
            logger.warning(
                f"Batch objects file already exists, skipping batch submission and resuming: {batch_objects_file}"
            )
        else:
            # upload requests files and submit batches
            self.async_client = AsyncOpenAI()

            # asyncio gather preserves order
            async def submit_all_batches():
                tasks = [
                    self.asubmit_batch(requests_files[i])
                    for i in range(len(requests_files))
                ]
                return await asyncio.gather(*tasks)

            batch_objects = asyncio.run(submit_all_batches())

            with open(batch_objects_file, "w") as f:
                # NOTE(Ryan): we can also store the request_file_name in this object here, instead of in the metadata during batch submission. Can find a nice abstraction across other batch APIs (e.g. claude)
                for obj in batch_objects:
                    f.write(json.dumps(obj.model_dump()) + "\n")
            logger.info(f"Batch objects written to {batch_objects_file}")

        # TODO(Ryan): Actually do accounting for tokens, so rate limits enforced locally.
        # NOTE(Ryan): Although this isn't really practical since the limits are for an entire day and an entire organization. Maybe skip this and just recognize what a rate limit error for batching looks like (need to try this on a low tier account).
        # rate_limits = self.get_rate_limits()
        # tpd = rate_limits["max_tokens_per_day"]
        # token_encoding_name = get_token_encoding_name(self.model)

        # TODO(Ryan): based on the files that are downloaded, update completed_ids. If any are errors, try to resubmit (depending on error type).
        # TODO(Ryan): This creates responses_0.jsonl, responses_1.jsonl, etc. errors named same way? or errors_0.jsonl, errors_1.jsonl?
        # TODO(Ryan): retries, resubmits on lagging batches - need to study this a little closer
        # TODO(Ryan): likely can add some logic for smarter check_interval based on batch size and if the batch has started or not, fine to do a dumb ping for now
        batch_watcher = BatchWatcher(
            working_dir, check_interval=self.check_interval
        )

<<<<<<< HEAD
        loop = get_or_create_event_loop()
        loop.run_until_complete(
            batch_watcher.watch(prompt_formatter, self.get_generic_response, dataset)
=======
        asyncio.run(
            batch_watcher.watch(
                prompt_formatter, self.get_generic_response, dataset
            )
>>>>>>> 4333199d
        )

        dataset = self.create_dataset_files(
            dataset, working_dir, prompt_formatter
        )
        return dataset


class BatchWatcher:
    def __init__(self, working_dir: str, check_interval) -> None:
        """Initialize BatchWatcher with batch objects file and check interval.

        Args:
            batch_objects_file (str): Path to the batch objects JSON file.
            check_interval (int): Time interval (in seconds) to check batch status.
        """
        self.client = AsyncOpenAI()
        with open(f"{working_dir}/batch_objects.jsonl", "r") as f:
            self.batch_objects = [json.loads(line) for line in f]
        self.batch_ids = [obj["id"] for obj in self.batch_objects]
        self.batch_id_to_request_file_name = {
            obj["id"]: obj["metadata"]["request_file_name"]
            for obj in self.batch_objects
        }
        self.batches = []
        self.check_interval = check_interval
        self.working_dir = working_dir

    async def check_batch_status(self, batch_id: str) -> tuple[str, str]:
        """Check the status of a batch by its ID.

        Args:
            batch_id (str): The ID of the batch to check.

        Returns:
            tuple[str, str]: The batch ID and its status.
        """
        batch = await self.client.batches.retrieve(batch_id)
        logger.info(
            f"Batch {batch_id} status: {batch.status} requests: {batch.request_counts.completed}/{batch.request_counts.failed}/{batch.request_counts.total} completed/failed/total"
        )
        return batch_id, batch

    async def watch(
        self,
        prompt_formatter: PromptFormatter,
        get_generic_response: Callable[[Dict], GenericResponse],
        dataset: Dataset,
    ) -> None:
        """Monitor the status of batches until all are completed (includes successfully, failed, expired or cancelled)."""

        total_requests = 1 if dataset is None else len(dataset)

        completed_batches = {}
        pbar = tqdm(
            total=total_requests,
            desc="Completed OpenAI requests in batches",
            unit="request",
        )

        while len(completed_batches) < len(self.batch_ids):
            pbar.n = 0
            status_tasks = []
            for batch_id in self.batch_ids:
                if batch_id not in completed_batches:
                    status_tasks.append(self.check_batch_status(batch_id))
                else:
                    pbar.n = (
                        pbar.n
                        + completed_batches[batch_id].request_counts.completed
                        + completed_batches[batch_id].request_counts.failed
                    )

            batches = await asyncio.gather(*status_tasks)
            newly_completed_batches = []
            for batch_id, batch in batches:
                if batch.status in [
                    "completed",
                    "failed",
                    "expired",
                    "cancelled",
                ]:
                    logger.info(
                        f"Batch {batch_id} processing finished with status: {batch.status}"
                    )
                    completed_batches[batch_id] = batch
                    newly_completed_batches.append(batch)

                pbar.n = (
                    pbar.n
                    + batch.request_counts.completed
                    + batch.request_counts.failed
                )

            pbar.refresh()

            # NOTE(Ryan): Now downloading after each check, instead of waiting until all are completed
            tasks = [
                self.download_batch_result_file(
                    batch, prompt_formatter, get_generic_response, dataset
                )
                for batch in newly_completed_batches
            ]
            await asyncio.gather(*tasks)

            if len(completed_batches) < len(self.batch_ids):
                logger.info(
                    f"Batches fully finished: {len(completed_batches)}/{len(self.batch_ids)} Requests completed: {pbar.n}/{total_requests}"
                )
                logger.info(f"Sleeping for {self.check_interval} seconds...")
                await asyncio.sleep(self.check_interval)

        pbar.close()
        self.batches = completed_batches.values()

    async def download_batch_result_file(
        self,
        batch,
        prompt_formatter: PromptFormatter,
        get_generic_response: Callable[[Dict], GenericResponse],
        dataset: Dataset,
    ) -> str:
        """Download the result of a completed batch to file.

        Args:
            batch: The batch object to download results from.

        Returns:
            str: Path to the downloaded result file.
        """
        if batch.status == "completed" and batch.output_file_id:
            file_content = await self.client.files.content(batch.output_file_id)
        elif batch.status == "failed" and batch.error_file_id:
            file_content = await self.client.files.content(batch.error_file_id)
        elif batch.status == "cancelled" or batch.status == "expired":
            logger.warning(f"Batch {batch.id} was cancelled or expired")
            return None

        # NOTE(Ryan): This is so the naming is consistent with the request file naming
        request_file_idx = (
            self.batch_id_to_request_file_name[batch.id]
            .split("/")[-1]
            .split("_", 1)[1]
        )
        output_path = f"{self.working_dir}/responses_{request_file_idx}"
        with open(output_path, "w") as f:
            for raw_response in file_content.text.splitlines():
                # TODO(Ryan): We should abstract this out
                generic_response = get_generic_response(
                    json.loads(raw_response), prompt_formatter, dataset
                )
                f.write(
                    json.dumps(generic_response.model_dump(), default=str)
                    + "\n"
                )
        return output_path<|MERGE_RESOLUTION|>--- conflicted
+++ resolved
@@ -235,7 +235,8 @@
                 ]
                 return await asyncio.gather(*tasks)
 
-            batch_objects = asyncio.run(submit_all_batches())
+            loop = get_or_create_event_loop()
+            batch_objects = loop.run_until_complete(submit_all_batches())
 
             with open(batch_objects_file, "w") as f:
                 # NOTE(Ryan): we can also store the request_file_name in this object here, instead of in the metadata during batch submission. Can find a nice abstraction across other batch APIs (e.g. claude)
@@ -257,16 +258,9 @@
             working_dir, check_interval=self.check_interval
         )
 
-<<<<<<< HEAD
         loop = get_or_create_event_loop()
         loop.run_until_complete(
             batch_watcher.watch(prompt_formatter, self.get_generic_response, dataset)
-=======
-        asyncio.run(
-            batch_watcher.watch(
-                prompt_formatter, self.get_generic_response, dataset
-            )
->>>>>>> 4333199d
         )
 
         dataset = self.create_dataset_files(
