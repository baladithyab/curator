[tool.poetry]
name = "bespokelabs-curator"
version = "0.1.14"
description = "Bespoke Labs Curator"
authors = ["Bespoke Labs <company@bespokelabs.ai>"]
readme = "README.md"
packages = [
    {include = "bespokelabs", from = "src"},
]
include = [
    "src/bespokelabs/curator/viewer/static/**/*"
]
exclude = [
    "src/bespokelabs/curator/viewer/static/.next/cache/**/*"
]
license = "Apache-2.0"
homepage = "https://github.com/bespokelabsai/curator"
repository = "https://github.com/bespokelabsai/curator"
keywords = ["ai", "curator", "bespoke"]

[tool.poetry.dependencies]
python = "^3.10"
pydantic = ">=2.9.2"
datasets = "^3.0.2"
instructor = "^1.6.3"
pytest = "^8.3.3"
pytest-asyncio = "^0.24.0"
pandas = "2.2.2"
xxhash = "^3.5.0"
tqdm = "^4.67.0"
matplotlib = "^3.9.2"
nest-asyncio = "^1.6.0"
rich = "^13.7.0"
litellm = "1.55.4"
isort = "^5.13.2"
tiktoken = ">=0.7.0,<0.8.0"
aiofiles = ">=22.0,<24.0"
vllm = "v0.6.6.post1"
anthropic = "^0.42.0"

[tool.poetry.group.dev.dependencies]
twine = "^5.0.0"
<<<<<<< HEAD
ruff = "^0.8.6"
pre-commit = "^4.0.1"
=======
pytest-dependency = "^0.6.0"
pytest-timeout = "^2.3.1"
>>>>>>> 2f3f849e

[build-system]
requires = ["poetry-core"]
build-backend = "poetry.core.masonry.api"

[tool.poetry.scripts]
curator-viewer = "bespokelabs.curator.viewer.__main__:main"

[tool.ruff]
line-length = 120

[tool.ruff.lint]
select = [
    "E",  # pycodestyle errors
    "W",  # pycodestyle warnings
    "F",  # pyflakes
    "I",  # isort
    "B",  # flake8-bugbear
    "C4",  # flake8-comprehensions
    "N",  # PEP8 naming convetions
    "D"  # pydocstyle
]
ignore = [
    "C901",  # too complex
    "W191",  # indentation contains tabs
    "D401",  # imperative mood
]

[tool.ruff.lint.pydocstyle]
convention = "google"

[tool.pytest.ini_options]
asyncio_default_fixture_loop_scope = "function"<|MERGE_RESOLUTION|>--- conflicted
+++ resolved
@@ -40,13 +40,10 @@
 
 [tool.poetry.group.dev.dependencies]
 twine = "^5.0.0"
-<<<<<<< HEAD
 ruff = "^0.8.6"
 pre-commit = "^4.0.1"
-=======
 pytest-dependency = "^0.6.0"
 pytest-timeout = "^2.3.1"
->>>>>>> 2f3f849e
 
 [build-system]
 requires = ["poetry-core"]
